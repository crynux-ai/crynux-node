--- conflicted
+++ resolved
@@ -33,15 +33,10 @@
         _logger.error(error)
         raise error
 else:
-<<<<<<< HEAD
     app_path = __file__
     for i in range(4):
         app_path = os.path.dirname(app_path)
     os.environ["CRYNUX_SERVER_CONFIG"] = os.path.join(app_path, "config/config.yml")
-=======
-    os.environ["CRYNUX_SERVER_CONFIG"] = "config/config.yml"
-    app_path = os.path.dirname(__file__)
->>>>>>> e3cbda53
 
 assert os.environ["CRYNUX_SERVER_CONFIG"]
 _logger.info("Start Crynux Node from: ", app_path, os.environ["CRYNUX_SERVER_CONFIG"])
