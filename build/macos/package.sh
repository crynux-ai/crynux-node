# Example call: bash app.sh ~/crynux_data
source venv/bin/activate
pyinstaller crynux.spec

source worker/venv/bin/activate
# change in controlnet_aux/zoe/zoedepth/models/layers/attractor.py
TAR_FILE=worker/venv/lib/python3.10/site-packages/controlnet_aux/zoe/zoedepth/models/layers/attractor.py
sed -i.bak "s/@torch.jit.script/#@torch.jit.script/g" $TAR_FILE
pyinstaller crynux_worker_process.spec

DATA_DIR=$1
RES_DIR="dist/Crynux Node.app/Contents/Resources"

cp -R webui "$RES_DIR/"
<<<<<<< HEAD
mv dist/crynux_worker_process "dist/Crynux Node.app/Contents/MacOS/"
=======
cp -R res "$RES_DIR/"
mv dist/crynux_worker_process dist/Crynux.app/Contents/MacOS/
>>>>>>> 61f1a94b

if [ $DATA_DIR ] && [ -d $DATA_DIR ]; then
    echo "$DATA_DIR exist, copy it to macapp"
    mkdir "$RES_DIR/data"
    cp -R  $DATA_DIR/* "$RES_DIR/data/"
else
  # In case the data has been stored elsewhere
  mkdir "$RES_DIR/data"
  mkdir "$RES_DIR/data/external"
  mkdir "$RES_DIR/data/huggingface"
  mkdir "$RES_DIR/data/results"
  mkdir "$RES_DIR/data/inference-logs"
fi

cd dist
sudo xattr -ds com.apple.quarantine "Crynux Node.app"
[ -e Crynux.dmg ] && rm Crynux.dmg
create-dmg \
    --volname "Crynux" --volicon "../res/icon.icns" \
    --window-pos 200 120 --window-size 800 400 --icon-size 100 \
    --icon "Crynux Node.app" 200 190 --hide-extension "Crynux Node.app" \
    --app-drop-link 600 185 \
    "Crynux.dmg" "Crynux Node.app"
sudo xattr -ds com.apple.quarantine Crynux.dmg<|MERGE_RESOLUTION|>--- conflicted
+++ resolved
@@ -12,12 +12,8 @@
 RES_DIR="dist/Crynux Node.app/Contents/Resources"
 
 cp -R webui "$RES_DIR/"
-<<<<<<< HEAD
 mv dist/crynux_worker_process "dist/Crynux Node.app/Contents/MacOS/"
-=======
-cp -R res "$RES_DIR/"
-mv dist/crynux_worker_process dist/Crynux.app/Contents/MacOS/
->>>>>>> 61f1a94b
+
 
 if [ $DATA_DIR ] && [ -d $DATA_DIR ]; then
     echo "$DATA_DIR exist, copy it to macapp"
